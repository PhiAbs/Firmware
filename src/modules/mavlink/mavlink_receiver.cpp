/****************************************************************************
 *
 *   Copyright (c) 2012-2014 PX4 Development Team. All rights reserved.
 *
 * Redistribution and use in source and binary forms, with or without
 * modification, are permitted provided that the following conditions
 * are met:
 *
 * 1. Redistributions of source code must retain the above copyright
 *    notice, this list of conditions and the following disclaimer.
 * 2. Redistributions in binary form must reproduce the above copyright
 *    notice, this list of conditions and the following disclaimer in
 *    the documentation and/or other materials provided with the
 *    distribution.
 * 3. Neither the name PX4 nor the names of its contributors may be
 *    used to endorse or promote products derived from this software
 *    without specific prior written permission.
 *
 * THIS SOFTWARE IS PROVIDED BY THE COPYRIGHT HOLDERS AND CONTRIBUTORS
 * "AS IS" AND ANY EXPRESS OR IMPLIED WARRANTIES, INCLUDING, BUT NOT
 * LIMITED TO, THE IMPLIED WARRANTIES OF MERCHANTABILITY AND FITNESS
 * FOR A PARTICULAR PURPOSE ARE DISCLAIMED. IN NO EVENT SHALL THE
 * COPYRIGHT OWNER OR CONTRIBUTORS BE LIABLE FOR ANY DIRECT, INDIRECT,
 * INCIDENTAL, SPECIAL, EXEMPLARY, OR CONSEQUENTIAL DAMAGES (INCLUDING,
 * BUT NOT LIMITED TO, PROCUREMENT OF SUBSTITUTE GOODS OR SERVICES; LOSS
 * OF USE, DATA, OR PROFITS; OR BUSINESS INTERRUPTION) HOWEVER CAUSED
 * AND ON ANY THEORY OF LIABILITY, WHETHER IN CONTRACT, STRICT
 * LIABILITY, OR TORT (INCLUDING NEGLIGENCE OR OTHERWISE) ARISING IN
 * ANY WAY OUT OF THE USE OF THIS SOFTWARE, EVEN IF ADVISED OF THE
 * POSSIBILITY OF SUCH DAMAGE.
 *
 ****************************************************************************/

/**
 * @file mavlink_receiver.cpp
 * MAVLink protocol message receive and dispatch
 *
 * @author Lorenz Meier <lm@inf.ethz.ch>
 * @author Anton Babushkin <anton.babushkin@me.com>
 * @author Thomas Gubler <thomasgubler@gmail.com>
 */

/* XXX trim includes */
#include <nuttx/config.h>
#include <unistd.h>
#include <pthread.h>
#include <stdio.h>
#include <math.h>
#include <stdbool.h>
#include <fcntl.h>
#include <mqueue.h>
#include <string.h>
#include <drivers/drv_hrt.h>
#include <drivers/drv_accel.h>
#include <drivers/drv_gyro.h>
#include <drivers/drv_mag.h>
#include <drivers/drv_baro.h>
#include <time.h>
#include <float.h>
#include <unistd.h>
#include <nuttx/sched.h>
#include <sys/prctl.h>
#include <termios.h>
#include <errno.h>
#include <stdlib.h>
#include <poll.h>

#include <mathlib/mathlib.h>

#include <systemlib/param/param.h>
#include <systemlib/systemlib.h>
#include <systemlib/err.h>
#include <systemlib/airspeed.h>
#include <mavlink/mavlink_log.h>
#include <commander/px4_custom_mode.h>
#include <geo/geo.h>

__BEGIN_DECLS

#include "mavlink_bridge_header.h"
#include "mavlink_receiver.h"
#include "mavlink_main.h"

__END_DECLS

static const float mg2ms2 = CONSTANTS_ONE_G / 1000.0f;

MavlinkReceiver::MavlinkReceiver(Mavlink *parent) :
	_mavlink(parent),
	status{},
	hil_local_pos{},
	_control_mode{},
	_global_pos_pub(-1),
	_local_pos_pub(-1),
	_attitude_pub(-1),
	_gps_pub(-1),
	_sensors_pub(-1),
	_gyro_pub(-1),
	_accel_pub(-1),
	_mag_pub(-1),
	_baro_pub(-1),
	_airspeed_pub(-1),
	_battery_pub(-1),
	_cmd_pub(-1),
	_flow_pub(-1),
	_offboard_control_sp_pub(-1),
	_global_vel_sp_pub(-1),
	_att_sp_pub(-1),
	_rates_sp_pub(-1),
	_force_sp_pub(-1),
	_pos_sp_triplet_pub(-1),
	_vicon_position_pub(-1),
	_telemetry_status_pub(-1),
	_rc_pub(-1),
	_manual_pub(-1),
	_radio_status_available(false),
	_control_mode_sub(orb_subscribe(ORB_ID(vehicle_control_mode))),
	_hil_frames(0),
	_old_timestamp(0),
	_hil_local_proj_inited(0),
	_hil_local_alt0(0.0f),
	_hil_local_proj_ref{}
{

	// make sure the FTP server is started
	(void)MavlinkFTP::getServer();
}

MavlinkReceiver::~MavlinkReceiver()
{
}

void
MavlinkReceiver::handle_message(mavlink_message_t *msg)
{
	switch (msg->msgid) {
	case MAVLINK_MSG_ID_COMMAND_LONG:
		handle_message_command_long(msg);
		break;

	case MAVLINK_MSG_ID_OPTICAL_FLOW:
		handle_message_optical_flow(msg);
		break;

	case MAVLINK_MSG_ID_SET_MODE:
		handle_message_set_mode(msg);
		break;

	case MAVLINK_MSG_ID_VICON_POSITION_ESTIMATE:
		handle_message_vicon_position_estimate(msg);
		break;

<<<<<<< HEAD
	case MAVLINK_MSG_ID_SET_QUAD_SWARM_ROLL_PITCH_YAW_THRUST:
		handle_message_quad_swarm_roll_pitch_yaw_thrust(msg);
		break;

	case MAVLINK_MSG_ID_LOCAL_NED_POSITION_SETPOINT_EXTERNAL:
		handle_message_local_ned_position_setpoint_external(msg);
		break;

	case MAVLINK_MSG_ID_ATTITUDE_SETPOINT_EXTERNAL:
		handle_message_attitude_setpoint_external(msg);
		break;

=======
>>>>>>> 5abdacc9
	case MAVLINK_MSG_ID_RADIO_STATUS:
		handle_message_radio_status(msg);
		break;

	case MAVLINK_MSG_ID_MANUAL_CONTROL:
		handle_message_manual_control(msg);
		break;

	case MAVLINK_MSG_ID_HEARTBEAT:
		handle_message_heartbeat(msg);
		break;

	case MAVLINK_MSG_ID_REQUEST_DATA_STREAM:
		handle_message_request_data_stream(msg);
		break;

	case MAVLINK_MSG_ID_ENCAPSULATED_DATA:
		MavlinkFTP::getServer()->handle_message(_mavlink, msg);
		break;

	default:
		break;
	}

	/*
	 * Only decode hil messages in HIL mode.
	 *
	 * The HIL mode is enabled by the HIL bit flag
	 * in the system mode. Either send a set mode
	 * COMMAND_LONG message or a SET_MODE message
	 *
	 * Accept HIL GPS messages if use_hil_gps flag is true.
	 * This allows to provide fake gps measurements to the system.
	 */
	if (_mavlink->get_hil_enabled()) {
		switch (msg->msgid) {
		case MAVLINK_MSG_ID_HIL_SENSOR:
			handle_message_hil_sensor(msg);
			break;

		case MAVLINK_MSG_ID_HIL_STATE_QUATERNION:
			handle_message_hil_state_quaternion(msg);
			break;

		default:
			break;
		}
	}


   	if (_mavlink->get_hil_enabled() || (_mavlink->get_use_hil_gps() && msg->sysid == mavlink_system.sysid)) {
		switch (msg->msgid) {
		case MAVLINK_MSG_ID_HIL_GPS:
			handle_message_hil_gps(msg);
			break;

		default:
			break;
		}

	}

    /* If we've received a valid message, mark the flag indicating so.
	   This is used in the '-w' command-line flag. */
	_mavlink->set_has_received_messages(true);
}

void
MavlinkReceiver::handle_message_command_long(mavlink_message_t *msg)
{
	/* command */
	mavlink_command_long_t cmd_mavlink;
	mavlink_msg_command_long_decode(msg, &cmd_mavlink);

	if (cmd_mavlink.target_system == mavlink_system.sysid && ((cmd_mavlink.target_component == mavlink_system.compid)
			|| (cmd_mavlink.target_component == MAV_COMP_ID_ALL))) {
		//check for MAVLINK terminate command
		if (cmd_mavlink.command == MAV_CMD_PREFLIGHT_REBOOT_SHUTDOWN && ((int)cmd_mavlink.param1) == 3) {
			/* This is the link shutdown command, terminate mavlink */
			warnx("terminated by remote command");
			fflush(stdout);
			usleep(50000);

			/* terminate other threads and this thread */
			_mavlink->_task_should_exit = true;

		} else {

			if (msg->sysid == mavlink_system.sysid && msg->compid == mavlink_system.compid) {
				warnx("ignoring CMD spoofed with same SYS/COMP (%d/%d) ID",
				      mavlink_system.sysid, mavlink_system.compid);
				return;
			}

			struct vehicle_command_s vcmd;
			memset(&vcmd, 0, sizeof(vcmd));

			/* Copy the content of mavlink_command_long_t cmd_mavlink into command_t cmd */
			vcmd.param1 = cmd_mavlink.param1;
			vcmd.param2 = cmd_mavlink.param2;
			vcmd.param3 = cmd_mavlink.param3;
			vcmd.param4 = cmd_mavlink.param4;
			vcmd.param5 = cmd_mavlink.param5;
			vcmd.param6 = cmd_mavlink.param6;
			vcmd.param7 = cmd_mavlink.param7;
			// XXX do proper translation
			vcmd.command = (enum VEHICLE_CMD)cmd_mavlink.command;
			vcmd.target_system = cmd_mavlink.target_system;
			vcmd.target_component = cmd_mavlink.target_component;
			vcmd.source_system = msg->sysid;
			vcmd.source_component = msg->compid;
			vcmd.confirmation =  cmd_mavlink.confirmation;

			if (_cmd_pub < 0) {
				_cmd_pub = orb_advertise(ORB_ID(vehicle_command), &vcmd);

			} else {
				orb_publish(ORB_ID(vehicle_command), _cmd_pub, &vcmd);
			}
		}
	}
}

void
MavlinkReceiver::handle_message_optical_flow(mavlink_message_t *msg)
{
	/* optical flow */
	mavlink_optical_flow_t flow;
	mavlink_msg_optical_flow_decode(msg, &flow);

	struct optical_flow_s f;
	memset(&f, 0, sizeof(f));

	f.timestamp = hrt_absolute_time();
	f.flow_timestamp = flow.time_usec;
	f.flow_raw_x = flow.flow_x;
	f.flow_raw_y = flow.flow_y;
	f.flow_comp_x_m = flow.flow_comp_m_x;
	f.flow_comp_y_m = flow.flow_comp_m_y;
	f.ground_distance_m = flow.ground_distance;
	f.quality = flow.quality;
	f.sensor_id = flow.sensor_id;

	if (_flow_pub < 0) {
		_flow_pub = orb_advertise(ORB_ID(optical_flow), &f);

	} else {
		orb_publish(ORB_ID(optical_flow), _flow_pub, &f);
	}
}

void
MavlinkReceiver::handle_message_set_mode(mavlink_message_t *msg)
{
	mavlink_set_mode_t new_mode;
	mavlink_msg_set_mode_decode(msg, &new_mode);

	struct vehicle_command_s vcmd;
	memset(&vcmd, 0, sizeof(vcmd));

	union px4_custom_mode custom_mode;
	custom_mode.data = new_mode.custom_mode;
	/* copy the content of mavlink_command_long_t cmd_mavlink into command_t cmd */
	vcmd.param1 = new_mode.base_mode;
	vcmd.param2 = custom_mode.main_mode;
	vcmd.param3 = 0;
	vcmd.param4 = 0;
	vcmd.param5 = 0;
	vcmd.param6 = 0;
	vcmd.param7 = 0;
	vcmd.command = VEHICLE_CMD_DO_SET_MODE;
	vcmd.target_system = new_mode.target_system;
	vcmd.target_component = MAV_COMP_ID_ALL;
	vcmd.source_system = msg->sysid;
	vcmd.source_component = msg->compid;
	vcmd.confirmation = 1;

	if (_cmd_pub < 0) {
		_cmd_pub = orb_advertise(ORB_ID(vehicle_command), &vcmd);

	} else {
		orb_publish(ORB_ID(vehicle_command), _cmd_pub, &vcmd);
	}
}

void
MavlinkReceiver::handle_message_vicon_position_estimate(mavlink_message_t *msg)
{
	mavlink_vicon_position_estimate_t pos;
	mavlink_msg_vicon_position_estimate_decode(msg, &pos);

	struct vehicle_vicon_position_s vicon_position;
	memset(&vicon_position, 0, sizeof(vicon_position));

	vicon_position.timestamp = hrt_absolute_time();
	vicon_position.x = pos.x;
	vicon_position.y = pos.y;
	vicon_position.z = pos.z;
	vicon_position.roll = pos.roll;
	vicon_position.pitch = pos.pitch;
	vicon_position.yaw = pos.yaw;

	if (_vicon_position_pub < 0) {
		_vicon_position_pub = orb_advertise(ORB_ID(vehicle_vicon_position), &vicon_position);

	} else {
		orb_publish(ORB_ID(vehicle_vicon_position), _vicon_position_pub, &vicon_position);
	}
}

void
<<<<<<< HEAD
MavlinkReceiver::handle_message_quad_swarm_roll_pitch_yaw_thrust(mavlink_message_t *msg)
{
	mavlink_set_quad_swarm_roll_pitch_yaw_thrust_t swarm_offboard_control;
	mavlink_msg_set_quad_swarm_roll_pitch_yaw_thrust_decode(msg, &swarm_offboard_control);

	/* Only accept system IDs from 1 to 4 */
	if (mavlink_system.sysid >= 1 && mavlink_system.sysid <= 4) {
		struct offboard_control_setpoint_s offboard_control_sp;
		memset(&offboard_control_sp, 0, sizeof(offboard_control_sp));

		/* Convert values * 1000 back */
		//XXX: convert to quaternion
		//offboard_control_sp.p1 = (float)swarm_offboard_control.roll[mavlink_system.sysid - 1] / 1000.0f;
		//offboard_control_sp.p2 = (float)swarm_offboard_control.pitch[mavlink_system.sysid - 1] / 1000.0f;
		//offboard_control_sp.p3 = (float)swarm_offboard_control.yaw[mavlink_system.sysid - 1] / 1000.0f;
		//offboard_control_sp.p4 = (float)swarm_offboard_control.thrust[mavlink_system.sysid - 1] / 1000.0f;

		offboard_control_sp.mode = (enum OFFBOARD_CONTROL_MODE)swarm_offboard_control.mode;

		offboard_control_sp.timestamp = hrt_absolute_time();

		if (_offboard_control_sp_pub < 0) {
			_offboard_control_sp_pub = orb_advertise(ORB_ID(offboard_control_setpoint), &offboard_control_sp);

		} else {
			orb_publish(ORB_ID(offboard_control_setpoint), _offboard_control_sp_pub, &offboard_control_sp);
		}
	}
}

void
MavlinkReceiver::handle_message_local_ned_position_setpoint_external(mavlink_message_t *msg)
{
	mavlink_local_ned_position_setpoint_external_t local_ned_position_setpoint_external;
	mavlink_msg_local_ned_position_setpoint_external_decode(msg, &local_ned_position_setpoint_external);

	struct offboard_control_setpoint_s offboard_control_sp;
	memset(&offboard_control_sp, 0, sizeof(offboard_control_sp));//XXX breaks compatibility with multiple setpoints

	/* Only accept messages which are intended for this system */
	if ((mavlink_system.sysid == local_ned_position_setpoint_external.target_system ||
				local_ned_position_setpoint_external.target_system == 0) &&
			(mavlink_system.compid == local_ned_position_setpoint_external.target_component ||
			 local_ned_position_setpoint_external.target_component == 0)) {

		/* convert mavlink type (local, NED) to uORB offboard control struct */
		switch (local_ned_position_setpoint_external.coordinate_frame) {
			case MAV_FRAME_LOCAL_NED:
				offboard_control_sp.mode = OFFBOARD_CONTROL_MODE_DIRECT_LOCAL_NED;
				break;
			case MAV_FRAME_LOCAL_OFFSET_NED:
				offboard_control_sp.mode = OFFBOARD_CONTROL_MODE_DIRECT_LOCAL_OFFSET_NED;
				break;
			case MAV_FRAME_BODY_NED:
				offboard_control_sp.mode = OFFBOARD_CONTROL_MODE_DIRECT_BODY_NED;
				break;
			case MAV_FRAME_BODY_OFFSET_NED:
				offboard_control_sp.mode = OFFBOARD_CONTROL_MODE_DIRECT_BODY_OFFSET_NED;
				break;
			default:
				/* invalid setpoint, avoid publishing */
				return;
		}
		offboard_control_sp.position[0] = local_ned_position_setpoint_external.x;
		offboard_control_sp.position[1] = local_ned_position_setpoint_external.y;
		offboard_control_sp.position[2] = local_ned_position_setpoint_external.z;
		offboard_control_sp.velocity[0] = local_ned_position_setpoint_external.vx;
		offboard_control_sp.velocity[1] = local_ned_position_setpoint_external.vy;
		offboard_control_sp.velocity[2] = local_ned_position_setpoint_external.vz;
		offboard_control_sp.acceleration[0] = local_ned_position_setpoint_external.afx;
		offboard_control_sp.acceleration[1] = local_ned_position_setpoint_external.afy;
		offboard_control_sp.acceleration[2] = local_ned_position_setpoint_external.afz;
		offboard_control_sp.isForceSetpoint = (bool)(local_ned_position_setpoint_external.type_mask & (1 << 9));

		/* If we are in force control mode, for now set offboard mode to force control */
		if (offboard_control_sp.isForceSetpoint) {
			offboard_control_sp.mode = OFFBOARD_CONTROL_MODE_DIRECT_FORCE;
		}

		/* set ignore flags */
		for (int i = 0; i < 9; i++) {
			offboard_control_sp.ignore &=  ~(1 << i);
			offboard_control_sp.ignore |=  (local_ned_position_setpoint_external.type_mask & (1 << i));
		}


		offboard_control_sp.timestamp = hrt_absolute_time();

		if (_offboard_control_sp_pub < 0) {
			_offboard_control_sp_pub = orb_advertise(ORB_ID(offboard_control_setpoint), &offboard_control_sp);

		} else {
			orb_publish(ORB_ID(offboard_control_setpoint), _offboard_control_sp_pub, &offboard_control_sp);
		}

		/* If we are in offboard control mode and offboard control loop through is enabled
		 * also publish the setpoint topic which is read by the controller */
		if (_mavlink->get_forward_externalsp()) {
			bool updated;
			orb_check(_control_mode_sub, &updated);
			if (updated) {
				orb_copy(ORB_ID(vehicle_control_mode), _control_mode_sub, &_control_mode);
			}
			if (_control_mode.flag_control_offboard_enabled) {
				if (offboard_control_sp.isForceSetpoint) {
					struct vehicle_force_setpoint_s	force_sp;
					force_sp.x = offboard_control_sp.acceleration[0];
					force_sp.y = offboard_control_sp.acceleration[1];
					force_sp.z = offboard_control_sp.acceleration[2];
					//XXX: yaw
					if (_force_sp_pub < 0) {
						_force_sp_pub = orb_advertise(ORB_ID(vehicle_force_setpoint), &force_sp);
					} else {
						orb_publish(ORB_ID(vehicle_force_setpoint), _force_sp_pub, &force_sp);
					}
				} else {
					/* It's not a force setpoint: publish to setpoint triplet  topic */
					struct position_setpoint_triplet_s pos_sp_triplet;
					pos_sp_triplet.previous.valid = false;
					pos_sp_triplet.next.valid = false;
					pos_sp_triplet.current.valid = true;

					/* set the local pos values if the setpoint type is 'local pos' and none
					 * of the local pos fields is set to 'ignore' */
					if (offboard_control_sp.mode == OFFBOARD_CONTROL_MODE_DIRECT_LOCAL_NED &&
							!offboard_control_sp_ignore_position(offboard_control_sp, 0) &&
							!offboard_control_sp_ignore_position(offboard_control_sp, 1) &&
							!offboard_control_sp_ignore_position(offboard_control_sp, 2)) {
					pos_sp_triplet.current.type = SETPOINT_TYPE_POSITION; //XXX support others
					pos_sp_triplet.current.position_valid = true;
					pos_sp_triplet.current.x = offboard_control_sp.position[0];
					pos_sp_triplet.current.y = offboard_control_sp.position[1];
					pos_sp_triplet.current.z = offboard_control_sp.position[2];
					}

					/* set the local vel values if the setpoint type is 'local pos' and none
					 * of the local vel fields is set to 'ignore' */
					if (offboard_control_sp.mode == OFFBOARD_CONTROL_MODE_DIRECT_LOCAL_NED &&
							!offboard_control_sp_ignore_velocity(offboard_control_sp, 0) &&
							!offboard_control_sp_ignore_velocity(offboard_control_sp, 1) &&
							!offboard_control_sp_ignore_velocity(offboard_control_sp, 2)) {
					pos_sp_triplet.current.type = SETPOINT_TYPE_POSITION; //XXX support others
					pos_sp_triplet.current.velocity_valid = true;
					pos_sp_triplet.current.vx = offboard_control_sp.velocity[0];
					pos_sp_triplet.current.vy = offboard_control_sp.velocity[1];
					pos_sp_triplet.current.vz = offboard_control_sp.velocity[2];
					}

					//XXX handle global pos setpoints (different MAV frames)


					if (_pos_sp_triplet_pub < 0) {
						_pos_sp_triplet_pub = orb_advertise(ORB_ID(position_setpoint_triplet),
								&pos_sp_triplet);
					} else {
						orb_publish(ORB_ID(position_setpoint_triplet), _pos_sp_triplet_pub,
								&pos_sp_triplet);
					}

				}

			}

		}
	}
}

void
MavlinkReceiver::handle_message_attitude_setpoint_external(mavlink_message_t *msg)
{
	mavlink_attitude_setpoint_external_t attitude_setpoint_external;
	mavlink_msg_attitude_setpoint_external_decode(msg, &attitude_setpoint_external);

	struct offboard_control_setpoint_s offboard_control_sp;
	memset(&offboard_control_sp, 0, sizeof(offboard_control_sp)); //XXX breaks compatibility with multiple setpoints

	/* Only accept messages which are intended for this system */
	if ((mavlink_system.sysid == attitude_setpoint_external.target_system ||
				attitude_setpoint_external.target_system == 0) &&
			(mavlink_system.compid == attitude_setpoint_external.target_component ||
			 attitude_setpoint_external.target_component == 0)) {
		for (int i = 0; i < 4; i++) {
			offboard_control_sp.attitude[i] = attitude_setpoint_external.q[i];
		}
		offboard_control_sp.attitude_rate[0] = attitude_setpoint_external.body_roll_rate;
		offboard_control_sp.attitude_rate[1] = attitude_setpoint_external.body_pitch_rate;
		offboard_control_sp.attitude_rate[2] = attitude_setpoint_external.body_yaw_rate;

		for (int i = 0; i < 3; i++) {
			offboard_control_sp.ignore &=  ~(1 << (i + 9));
			offboard_control_sp.ignore |=  (attitude_setpoint_external.type_mask & (1 << i)) << 9;
		}
		offboard_control_sp.ignore &= ~(1 << 10);
		offboard_control_sp.ignore |= ((attitude_setpoint_external.type_mask & (1 << 7)) << 3);


		offboard_control_sp.timestamp = hrt_absolute_time();
		offboard_control_sp.mode =OFFBOARD_CONTROL_MODE_DIRECT_ATTITUDE; //XXX handle rate control mode

		if (_offboard_control_sp_pub < 0) {
			_offboard_control_sp_pub = orb_advertise(ORB_ID(offboard_control_setpoint), &offboard_control_sp);

		} else {
			orb_publish(ORB_ID(offboard_control_setpoint), _offboard_control_sp_pub, &offboard_control_sp);
		}

		/* If we are in offboard control mode and offboard control loop through is enabled
		 * also publish the setpoint topic which is read by the controller */
		if (_mavlink->get_forward_externalsp()) {
			bool updated;
			orb_check(_control_mode_sub, &updated);
			if (updated) {
				orb_copy(ORB_ID(vehicle_control_mode), _control_mode_sub, &_control_mode);
			}

			if (_control_mode.flag_control_offboard_enabled) {

				/* Publish attitude setpoint if ignore bit is not set */
				if (!(attitude_setpoint_external.type_mask & (1 << 7))) {
					struct vehicle_attitude_setpoint_s att_sp;
					att_sp.timestamp = hrt_absolute_time();
					mavlink_quaternion_to_euler(attitude_setpoint_external.q,
							&att_sp.roll_body, &att_sp.pitch_body, &att_sp.yaw_body);
					att_sp.thrust = attitude_setpoint_external.thrust;
					att_sp.q_d_valid = true;
					memcpy(att_sp.q_d, attitude_setpoint_external.q, sizeof(att_sp.q_d));
					if (_att_sp_pub < 0) {
						_att_sp_pub = orb_advertise(ORB_ID(vehicle_attitude_setpoint), &att_sp);
					} else {
						orb_publish(ORB_ID(vehicle_attitude_setpoint), _att_sp_pub, &att_sp);
					}
				}

				/* Publish attitude rate setpoint if ignore bit are not set */
				///XXX add support for ignoring individual axes
				if (!(attitude_setpoint_external.type_mask & (0b111))) {
					struct vehicle_rates_setpoint_s rates_sp;
					rates_sp.timestamp = hrt_absolute_time();
					rates_sp.roll = attitude_setpoint_external.body_roll_rate;
					rates_sp.pitch = attitude_setpoint_external.body_pitch_rate;
					rates_sp.yaw = attitude_setpoint_external.body_yaw_rate;
					rates_sp.thrust = attitude_setpoint_external.thrust;

					if (_att_sp_pub < 0) {
						_rates_sp_pub = orb_advertise(ORB_ID(vehicle_rates_setpoint), &rates_sp);
					} else {
						orb_publish(ORB_ID(vehicle_rates_setpoint), _rates_sp_pub, &rates_sp);
					}
				}
			}

		}
	}
}

void
=======
>>>>>>> 5abdacc9
MavlinkReceiver::handle_message_radio_status(mavlink_message_t *msg)
{
	/* telemetry status supported only on first TELEMETRY_STATUS_ORB_ID_NUM mavlink channels */
	if (_mavlink->get_channel() < TELEMETRY_STATUS_ORB_ID_NUM) {
		mavlink_radio_status_t rstatus;
		mavlink_msg_radio_status_decode(msg, &rstatus);

		struct telemetry_status_s &tstatus = _mavlink->get_rx_status();

		tstatus.timestamp = hrt_absolute_time();
		tstatus.telem_time = tstatus.timestamp;
		/* tstatus.heartbeat_time is set by system heartbeats */
		tstatus.type = TELEMETRY_STATUS_RADIO_TYPE_3DR_RADIO;
		tstatus.rssi = rstatus.rssi;
		tstatus.remote_rssi = rstatus.remrssi;
		tstatus.txbuf = rstatus.txbuf;
		tstatus.noise = rstatus.noise;
		tstatus.remote_noise = rstatus.remnoise;
		tstatus.rxerrors = rstatus.rxerrors;
		tstatus.fixed = rstatus.fixed;

		if (_telemetry_status_pub < 0) {
			_telemetry_status_pub = orb_advertise(telemetry_status_orb_id[_mavlink->get_channel()], &tstatus);

		} else {
			orb_publish(telemetry_status_orb_id[_mavlink->get_channel()], _telemetry_status_pub, &tstatus);
		}

		/* this means that heartbeats alone won't be published to the radio status no more */
		_radio_status_available = true;
	}
}

void
MavlinkReceiver::handle_message_manual_control(mavlink_message_t *msg)
{
	mavlink_manual_control_t man;
	mavlink_msg_manual_control_decode(msg, &man);

	struct manual_control_setpoint_s manual;
	memset(&manual, 0, sizeof(manual));

	manual.timestamp = hrt_absolute_time();
	manual.x = man.x / 1000.0f;
	manual.y = man.y / 1000.0f;
	manual.r = man.r / 1000.0f;
	manual.z = man.z / 1000.0f;

	warnx("pitch: %.2f, roll: %.2f, yaw: %.2f, throttle: %.2f", (double)manual.x, (double)manual.y, (double)manual.r, (double)manual.z);

	if (_manual_pub < 0) {
		_manual_pub = orb_advertise(ORB_ID(manual_control_setpoint), &manual);

	} else {
		orb_publish(ORB_ID(manual_control_setpoint), _manual_pub, &manual);
	}
}

void
MavlinkReceiver::handle_message_heartbeat(mavlink_message_t *msg)
{
	/* telemetry status supported only on first TELEMETRY_STATUS_ORB_ID_NUM mavlink channels */
	if (_mavlink->get_channel() < TELEMETRY_STATUS_ORB_ID_NUM) {
		mavlink_heartbeat_t hb;
		mavlink_msg_heartbeat_decode(msg, &hb);

		/* ignore own heartbeats, accept only heartbeats from GCS */
		if (msg->sysid != mavlink_system.sysid && hb.type == MAV_TYPE_GCS) {

			struct telemetry_status_s &tstatus = _mavlink->get_rx_status();

			hrt_abstime tnow = hrt_absolute_time();

			/* always set heartbeat, publish only if telemetry link not up */
			tstatus.heartbeat_time = tnow;

			/* if no radio status messages arrive, lets at least publish that heartbeats were received */
			if (!_radio_status_available) {

				tstatus.timestamp = tnow;
				/* telem_time indicates the timestamp of a telemetry status packet and we got none */
				tstatus.telem_time = 0;
				tstatus.type = TELEMETRY_STATUS_RADIO_TYPE_GENERIC;

				if (_telemetry_status_pub < 0) {
					_telemetry_status_pub = orb_advertise(telemetry_status_orb_id[_mavlink->get_channel()], &tstatus);

				} else {
					orb_publish(telemetry_status_orb_id[_mavlink->get_channel()], _telemetry_status_pub, &tstatus);
				}
			}
		}
	}
}

void
MavlinkReceiver::handle_message_request_data_stream(mavlink_message_t *msg)
{
	mavlink_request_data_stream_t req;
	mavlink_msg_request_data_stream_decode(msg, &req);

	if (req.target_system == mavlink_system.sysid && req.target_component == mavlink_system.compid) {
		float rate = req.start_stop ? (1000.0f / req.req_message_rate) : 0.0f;

		MavlinkStream *stream;
		LL_FOREACH(_mavlink->get_streams(), stream) {
			if (req.req_stream_id == stream->get_id()) {
				_mavlink->configure_stream_threadsafe(stream->get_name(), rate);
			}
		}
	}
}

void
MavlinkReceiver::handle_message_hil_sensor(mavlink_message_t *msg)
{
	mavlink_hil_sensor_t imu;
	mavlink_msg_hil_sensor_decode(msg, &imu);

	uint64_t timestamp = hrt_absolute_time();

	/* airspeed */
	{
		struct airspeed_s airspeed;
		memset(&airspeed, 0, sizeof(airspeed));

		float ias = calc_indicated_airspeed(imu.diff_pressure * 1e2f);
		// XXX need to fix this
		float tas = ias;

		airspeed.timestamp = timestamp;
		airspeed.indicated_airspeed_m_s = ias;
		airspeed.true_airspeed_m_s = tas;

		if (_airspeed_pub < 0) {
			_airspeed_pub = orb_advertise(ORB_ID(airspeed), &airspeed);

		} else {
			orb_publish(ORB_ID(airspeed), _airspeed_pub, &airspeed);
		}
	}

	/* gyro */
	{
		struct gyro_report gyro;
		memset(&gyro, 0, sizeof(gyro));

		gyro.timestamp = timestamp;
		gyro.x_raw = imu.xgyro * 1000.0f;
		gyro.y_raw = imu.ygyro * 1000.0f;
		gyro.z_raw = imu.zgyro * 1000.0f;
		gyro.x = imu.xgyro;
		gyro.y = imu.ygyro;
		gyro.z = imu.zgyro;
		gyro.temperature = imu.temperature;

		if (_gyro_pub < 0) {
			_gyro_pub = orb_advertise(ORB_ID(sensor_gyro0), &gyro);

		} else {
			orb_publish(ORB_ID(sensor_gyro0), _gyro_pub, &gyro);
		}
	}

	/* accelerometer */
	{
		struct accel_report accel;
		memset(&accel, 0, sizeof(accel));

		accel.timestamp = timestamp;
		accel.x_raw = imu.xacc / mg2ms2;
		accel.y_raw = imu.yacc / mg2ms2;
		accel.z_raw = imu.zacc / mg2ms2;
		accel.x = imu.xacc;
		accel.y = imu.yacc;
		accel.z = imu.zacc;
		accel.temperature = imu.temperature;

		if (_accel_pub < 0) {
			_accel_pub = orb_advertise(ORB_ID(sensor_accel0), &accel);

		} else {
			orb_publish(ORB_ID(sensor_accel0), _accel_pub, &accel);
		}
	}

	/* magnetometer */
	{
		struct mag_report mag;
		memset(&mag, 0, sizeof(mag));

		mag.timestamp = timestamp;
		mag.x_raw = imu.xmag * 1000.0f;
		mag.y_raw = imu.ymag * 1000.0f;
		mag.z_raw = imu.zmag * 1000.0f;
		mag.x = imu.xmag;
		mag.y = imu.ymag;
		mag.z = imu.zmag;

		if (_mag_pub < 0) {
			_mag_pub = orb_advertise(ORB_ID(sensor_mag0), &mag);

		} else {
			orb_publish(ORB_ID(sensor_mag0), _mag_pub, &mag);
		}
	}

	/* baro */
	{
		struct baro_report baro;
		memset(&baro, 0, sizeof(baro));

		baro.timestamp = timestamp;
		baro.pressure = imu.abs_pressure;
		baro.altitude = imu.pressure_alt;
		baro.temperature = imu.temperature;

		if (_baro_pub < 0) {
			_baro_pub = orb_advertise(ORB_ID(sensor_baro0), &baro);

		} else {
			orb_publish(ORB_ID(sensor_baro0), _baro_pub, &baro);
		}
	}

	/* sensor combined */
	{
		struct sensor_combined_s hil_sensors;
		memset(&hil_sensors, 0, sizeof(hil_sensors));

		hil_sensors.timestamp = timestamp;

		hil_sensors.gyro_raw[0] = imu.xgyro * 1000.0f;
		hil_sensors.gyro_raw[1] = imu.ygyro * 1000.0f;
		hil_sensors.gyro_raw[2] = imu.zgyro * 1000.0f;
		hil_sensors.gyro_rad_s[0] = imu.xgyro;
		hil_sensors.gyro_rad_s[1] = imu.ygyro;
		hil_sensors.gyro_rad_s[2] = imu.zgyro;

		hil_sensors.accelerometer_raw[0] = imu.xacc / mg2ms2;
		hil_sensors.accelerometer_raw[1] = imu.yacc / mg2ms2;
		hil_sensors.accelerometer_raw[2] = imu.zacc / mg2ms2;
		hil_sensors.accelerometer_m_s2[0] = imu.xacc;
		hil_sensors.accelerometer_m_s2[1] = imu.yacc;
		hil_sensors.accelerometer_m_s2[2] = imu.zacc;
		hil_sensors.accelerometer_mode = 0; // TODO what is this?
		hil_sensors.accelerometer_range_m_s2 = 32.7f; // int16
		hil_sensors.accelerometer_timestamp = timestamp;

		hil_sensors.adc_voltage_v[0] = 0.0f;
		hil_sensors.adc_voltage_v[1] = 0.0f;
		hil_sensors.adc_voltage_v[2] = 0.0f;

		hil_sensors.magnetometer_raw[0] = imu.xmag * 1000.0f;
		hil_sensors.magnetometer_raw[1] = imu.ymag * 1000.0f;
		hil_sensors.magnetometer_raw[2] = imu.zmag * 1000.0f;
		hil_sensors.magnetometer_ga[0] = imu.xmag;
		hil_sensors.magnetometer_ga[1] = imu.ymag;
		hil_sensors.magnetometer_ga[2] = imu.zmag;
		hil_sensors.magnetometer_range_ga = 32.7f; // int16
		hil_sensors.magnetometer_mode = 0; // TODO what is this
		hil_sensors.magnetometer_cuttoff_freq_hz = 50.0f;
		hil_sensors.magnetometer_timestamp = timestamp;

		hil_sensors.baro_pres_mbar = imu.abs_pressure;
		hil_sensors.baro_alt_meter = imu.pressure_alt;
		hil_sensors.baro_temp_celcius = imu.temperature;
		hil_sensors.baro_timestamp = timestamp;

		hil_sensors.differential_pressure_pa = imu.diff_pressure * 1e2f; //from hPa to Pa
		hil_sensors.differential_pressure_timestamp = timestamp;

		/* publish combined sensor topic */
		if (_sensors_pub < 0) {
			_sensors_pub = orb_advertise(ORB_ID(sensor_combined), &hil_sensors);

		} else {
			orb_publish(ORB_ID(sensor_combined), _sensors_pub, &hil_sensors);
		}
	}

	/* battery status */
	{
		struct battery_status_s hil_battery_status;
		memset(&hil_battery_status, 0, sizeof(hil_battery_status));

		hil_battery_status.timestamp = timestamp;
		hil_battery_status.voltage_v = 11.1f;
		hil_battery_status.voltage_filtered_v = 11.1f;
		hil_battery_status.current_a = 10.0f;
		hil_battery_status.discharged_mah = -1.0f;

		if (_battery_pub < 0) {
			_battery_pub = orb_advertise(ORB_ID(battery_status), &hil_battery_status);

		} else {
			orb_publish(ORB_ID(battery_status), _battery_pub, &hil_battery_status);
		}
	}

	/* increment counters */
	_hil_frames++;

	/* print HIL sensors rate */
	if ((timestamp - _old_timestamp) > 10000000) {
		printf("receiving HIL sensors at %d hz\n", _hil_frames / 10);
		_old_timestamp = timestamp;
		_hil_frames = 0;
	}
}

void
MavlinkReceiver::handle_message_hil_gps(mavlink_message_t *msg)
{
	mavlink_hil_gps_t gps;
	mavlink_msg_hil_gps_decode(msg, &gps);

	uint64_t timestamp = hrt_absolute_time();

	struct vehicle_gps_position_s hil_gps;
	memset(&hil_gps, 0, sizeof(hil_gps));

	hil_gps.timestamp_time = timestamp;
	hil_gps.time_gps_usec = gps.time_usec;

	hil_gps.timestamp_position = timestamp;
	hil_gps.lat = gps.lat;
	hil_gps.lon = gps.lon;
	hil_gps.alt = gps.alt;
	hil_gps.eph = (float)gps.eph * 1e-2f; // from cm to m
	hil_gps.epv = (float)gps.epv * 1e-2f; // from cm to m

	hil_gps.timestamp_variance = timestamp;
	hil_gps.s_variance_m_s = 5.0f;

	hil_gps.timestamp_velocity = timestamp;
	hil_gps.vel_m_s = (float)gps.vel * 1e-2f; // from cm/s to m/s
	hil_gps.vel_n_m_s = gps.vn * 1e-2f; // from cm to m
	hil_gps.vel_e_m_s = gps.ve * 1e-2f; // from cm to m
	hil_gps.vel_d_m_s = gps.vd * 1e-2f; // from cm to m
	hil_gps.vel_ned_valid = true;
	hil_gps.cog_rad = _wrap_pi(gps.cog * M_DEG_TO_RAD_F * 1e-2f);

	hil_gps.fix_type = gps.fix_type;
	hil_gps.satellites_used = gps.satellites_visible;  //TODO: rename mavlink_hil_gps_t sats visible to used?

	if (_gps_pub < 0) {
		_gps_pub = orb_advertise(ORB_ID(vehicle_gps_position), &hil_gps);

	} else {
		orb_publish(ORB_ID(vehicle_gps_position), _gps_pub, &hil_gps);
	}
}

void
MavlinkReceiver::handle_message_hil_state_quaternion(mavlink_message_t *msg)
{
	mavlink_hil_state_quaternion_t hil_state;
	mavlink_msg_hil_state_quaternion_decode(msg, &hil_state);

	uint64_t timestamp = hrt_absolute_time();

	/* airspeed */
	{
		struct airspeed_s airspeed;
		memset(&airspeed, 0, sizeof(airspeed));

		airspeed.timestamp = timestamp;
		airspeed.indicated_airspeed_m_s = hil_state.ind_airspeed * 1e-2f;
		airspeed.true_airspeed_m_s = hil_state.true_airspeed * 1e-2f;

		if (_airspeed_pub < 0) {
			_airspeed_pub = orb_advertise(ORB_ID(airspeed), &airspeed);

		} else {
			orb_publish(ORB_ID(airspeed), _airspeed_pub, &airspeed);
		}
	}

	/* attitude */
	struct vehicle_attitude_s hil_attitude;
	{
		memset(&hil_attitude, 0, sizeof(hil_attitude));
		math::Quaternion q(hil_state.attitude_quaternion);
		math::Matrix<3, 3> C_nb = q.to_dcm();
		math::Vector<3> euler = C_nb.to_euler();

		hil_attitude.timestamp = timestamp;
		memcpy(hil_attitude.R, C_nb.data, sizeof(hil_attitude.R));
		hil_attitude.R_valid = true;

		hil_attitude.q[0] = q(0);
		hil_attitude.q[1] = q(1);
		hil_attitude.q[2] = q(2);
		hil_attitude.q[3] = q(3);
		hil_attitude.q_valid = true;

		hil_attitude.roll = euler(0);
		hil_attitude.pitch = euler(1);
		hil_attitude.yaw = euler(2);
		hil_attitude.rollspeed = hil_state.rollspeed;
		hil_attitude.pitchspeed = hil_state.pitchspeed;
		hil_attitude.yawspeed = hil_state.yawspeed;

		if (_attitude_pub < 0) {
			_attitude_pub = orb_advertise(ORB_ID(vehicle_attitude), &hil_attitude);

		} else {
			orb_publish(ORB_ID(vehicle_attitude), _attitude_pub, &hil_attitude);
		}
	}

	/* global position */
	{
		struct vehicle_global_position_s hil_global_pos;
		memset(&hil_global_pos, 0, sizeof(hil_global_pos));

		hil_global_pos.timestamp = timestamp;
		hil_global_pos.lat = hil_state.lat;
		hil_global_pos.lon = hil_state.lon;
		hil_global_pos.alt = hil_state.alt / 1000.0f;
		hil_global_pos.vel_n = hil_state.vx / 100.0f;
		hil_global_pos.vel_e = hil_state.vy / 100.0f;
		hil_global_pos.vel_d = hil_state.vz / 100.0f;
		hil_global_pos.yaw = hil_attitude.yaw;
		hil_global_pos.eph = 2.0f;
		hil_global_pos.epv = 4.0f;

		if (_global_pos_pub < 0) {
			_global_pos_pub = orb_advertise(ORB_ID(vehicle_global_position), &hil_global_pos);

		} else {
			orb_publish(ORB_ID(vehicle_global_position), _global_pos_pub, &hil_global_pos);
		}
	}

	/* local position */
	{
		double lat = hil_state.lat * 1e-7;
		double lon = hil_state.lon * 1e-7;

		if (!_hil_local_proj_inited) {
			_hil_local_proj_inited = true;
			_hil_local_alt0 = hil_state.alt / 1000.0f;
			map_projection_init(&_hil_local_proj_ref, hil_state.lat, hil_state.lon);
			hil_local_pos.ref_timestamp = timestamp;
			hil_local_pos.ref_lat = lat;
			hil_local_pos.ref_lon = lon;
			hil_local_pos.ref_alt = _hil_local_alt0;
		}

		float x;
		float y;
		map_projection_project(&_hil_local_proj_ref, lat, lon, &x, &y);
		hil_local_pos.timestamp = timestamp;
		hil_local_pos.xy_valid = true;
		hil_local_pos.z_valid = true;
		hil_local_pos.v_xy_valid = true;
		hil_local_pos.v_z_valid = true;
		hil_local_pos.x = x;
		hil_local_pos.y = y;
		hil_local_pos.z = _hil_local_alt0 - hil_state.alt / 1000.0f;
		hil_local_pos.vx = hil_state.vx / 100.0f;
		hil_local_pos.vy = hil_state.vy / 100.0f;
		hil_local_pos.vz = hil_state.vz / 100.0f;
		hil_local_pos.yaw = hil_attitude.yaw;
		hil_local_pos.xy_global = true;
		hil_local_pos.z_global = true;

		bool landed = (float)(hil_state.alt) / 1000.0f < (_hil_local_alt0 + 0.1f); // XXX improve?
		hil_local_pos.landed = landed;

		if (_local_pos_pub < 0) {
			_local_pos_pub = orb_advertise(ORB_ID(vehicle_local_position), &hil_local_pos);

		} else {
			orb_publish(ORB_ID(vehicle_local_position), _local_pos_pub, &hil_local_pos);
		}
	}

	/* accelerometer */
	{
		struct accel_report accel;
		memset(&accel, 0, sizeof(accel));

		accel.timestamp = timestamp;
		accel.x_raw = hil_state.xacc / CONSTANTS_ONE_G * 1e3f;
		accel.y_raw = hil_state.yacc / CONSTANTS_ONE_G * 1e3f;
		accel.z_raw = hil_state.zacc / CONSTANTS_ONE_G * 1e3f;
		accel.x = hil_state.xacc;
		accel.y = hil_state.yacc;
		accel.z = hil_state.zacc;
		accel.temperature = 25.0f;

		if (_accel_pub < 0) {
			_accel_pub = orb_advertise(ORB_ID(sensor_accel0), &accel);

		} else {
			orb_publish(ORB_ID(sensor_accel0), _accel_pub, &accel);
		}
	}

	/* battery status */
	{
		struct battery_status_s	hil_battery_status;
		memset(&hil_battery_status, 0, sizeof(hil_battery_status));

		hil_battery_status.timestamp = timestamp;
		hil_battery_status.voltage_v = 11.1f;
		hil_battery_status.voltage_filtered_v = 11.1f;
		hil_battery_status.current_a = 10.0f;
		hil_battery_status.discharged_mah = -1.0f;

		if (_battery_pub < 0) {
			_battery_pub = orb_advertise(ORB_ID(battery_status), &hil_battery_status);

		} else {
			orb_publish(ORB_ID(battery_status), _battery_pub, &hil_battery_status);
		}
	}
}


/**
 * Receive data from UART.
 */
void *
MavlinkReceiver::receive_thread(void *arg)
{
	int uart_fd = _mavlink->get_uart_fd();

	const int timeout = 500;
	uint8_t buf[32];

	mavlink_message_t msg;

	/* set thread name */
	char thread_name[24];
	sprintf(thread_name, "mavlink_rcv_if%d", _mavlink->get_instance_id());
	prctl(PR_SET_NAME, thread_name, getpid());

	struct pollfd fds[1];
	fds[0].fd = uart_fd;
	fds[0].events = POLLIN;

	ssize_t nread = 0;

	while (!_mavlink->_task_should_exit) {
		if (poll(fds, 1, timeout) > 0) {

			/* non-blocking read. read may return negative values */
			if ((nread = read(uart_fd, buf, sizeof(buf))) < (ssize_t)sizeof(buf)) {
				/* to avoid reading very small chunks wait for data before reading */
				usleep(1000);
			}

			/* if read failed, this loop won't execute */
			for (ssize_t i = 0; i < nread; i++) {
				if (mavlink_parse_char(_mavlink->get_channel(), buf[i], &msg, &status)) {
					/* handle generic messages and commands */
					handle_message(&msg);

					/* handle packet with parent object */
					_mavlink->handle_message(&msg);
				}
			}

			/* count received bytes */
			_mavlink->count_rxbytes(nread);
		}
	}

	return NULL;
}

void MavlinkReceiver::print_status()
{

}

void *MavlinkReceiver::start_helper(void *context)
{
	MavlinkReceiver *rcv = new MavlinkReceiver((Mavlink *)context);

	rcv->receive_thread(NULL);

	delete rcv;

	return nullptr;
}

pthread_t
MavlinkReceiver::receive_start(Mavlink *parent)
{
	pthread_attr_t receiveloop_attr;
	pthread_attr_init(&receiveloop_attr);

	// set to non-blocking read
	int flags = fcntl(parent->get_uart_fd(), F_GETFL, 0);
	fcntl(parent->get_uart_fd(), F_SETFL, flags | O_NONBLOCK);

	struct sched_param param;
	(void)pthread_attr_getschedparam(&receiveloop_attr, &param);
	param.sched_priority = SCHED_PRIORITY_MAX - 40;
	(void)pthread_attr_setschedparam(&receiveloop_attr, &param);

	pthread_attr_setstacksize(&receiveloop_attr, 2900);
	pthread_t thread;
	pthread_create(&thread, &receiveloop_attr, MavlinkReceiver::start_helper, (void *)parent);

	pthread_attr_destroy(&receiveloop_attr);
	return thread;
}<|MERGE_RESOLUTION|>--- conflicted
+++ resolved
@@ -150,21 +150,13 @@
 		handle_message_vicon_position_estimate(msg);
 		break;
 
-<<<<<<< HEAD
-	case MAVLINK_MSG_ID_SET_QUAD_SWARM_ROLL_PITCH_YAW_THRUST:
-		handle_message_quad_swarm_roll_pitch_yaw_thrust(msg);
+	case MAVLINK_MSG_ID_SET_POSITION_TARGET_LOCAL_NED:
+		handle_message_set_position_target_local_ned(msg);
 		break;
 
-	case MAVLINK_MSG_ID_LOCAL_NED_POSITION_SETPOINT_EXTERNAL:
-		handle_message_local_ned_position_setpoint_external(msg);
+	case MAVLINK_MSG_ID_SET_ATTITUDE_TARGET:
+		handle_message_set_attitude_target(msg);
 		break;
-
-	case MAVLINK_MSG_ID_ATTITUDE_SETPOINT_EXTERNAL:
-		handle_message_attitude_setpoint_external(msg);
-		break;
-
-=======
->>>>>>> 5abdacc9
 	case MAVLINK_MSG_ID_RADIO_STATUS:
 		handle_message_radio_status(msg);
 		break;
@@ -376,54 +368,22 @@
 }
 
 void
-<<<<<<< HEAD
-MavlinkReceiver::handle_message_quad_swarm_roll_pitch_yaw_thrust(mavlink_message_t *msg)
-{
-	mavlink_set_quad_swarm_roll_pitch_yaw_thrust_t swarm_offboard_control;
-	mavlink_msg_set_quad_swarm_roll_pitch_yaw_thrust_decode(msg, &swarm_offboard_control);
-
-	/* Only accept system IDs from 1 to 4 */
-	if (mavlink_system.sysid >= 1 && mavlink_system.sysid <= 4) {
-		struct offboard_control_setpoint_s offboard_control_sp;
-		memset(&offboard_control_sp, 0, sizeof(offboard_control_sp));
-
-		/* Convert values * 1000 back */
-		//XXX: convert to quaternion
-		//offboard_control_sp.p1 = (float)swarm_offboard_control.roll[mavlink_system.sysid - 1] / 1000.0f;
-		//offboard_control_sp.p2 = (float)swarm_offboard_control.pitch[mavlink_system.sysid - 1] / 1000.0f;
-		//offboard_control_sp.p3 = (float)swarm_offboard_control.yaw[mavlink_system.sysid - 1] / 1000.0f;
-		//offboard_control_sp.p4 = (float)swarm_offboard_control.thrust[mavlink_system.sysid - 1] / 1000.0f;
-
-		offboard_control_sp.mode = (enum OFFBOARD_CONTROL_MODE)swarm_offboard_control.mode;
-
-		offboard_control_sp.timestamp = hrt_absolute_time();
-
-		if (_offboard_control_sp_pub < 0) {
-			_offboard_control_sp_pub = orb_advertise(ORB_ID(offboard_control_setpoint), &offboard_control_sp);
-
-		} else {
-			orb_publish(ORB_ID(offboard_control_setpoint), _offboard_control_sp_pub, &offboard_control_sp);
-		}
-	}
-}
-
-void
-MavlinkReceiver::handle_message_local_ned_position_setpoint_external(mavlink_message_t *msg)
-{
-	mavlink_local_ned_position_setpoint_external_t local_ned_position_setpoint_external;
-	mavlink_msg_local_ned_position_setpoint_external_decode(msg, &local_ned_position_setpoint_external);
+MavlinkReceiver::handle_message_set_position_target_local_ned(mavlink_message_t *msg)
+{
+	mavlink_set_position_target_local_ned_t set_position_target_local_ned;
+	mavlink_msg_set_position_target_local_ned_decode(msg, &set_position_target_local_ned);
 
 	struct offboard_control_setpoint_s offboard_control_sp;
 	memset(&offboard_control_sp, 0, sizeof(offboard_control_sp));//XXX breaks compatibility with multiple setpoints
 
 	/* Only accept messages which are intended for this system */
-	if ((mavlink_system.sysid == local_ned_position_setpoint_external.target_system ||
-				local_ned_position_setpoint_external.target_system == 0) &&
-			(mavlink_system.compid == local_ned_position_setpoint_external.target_component ||
-			 local_ned_position_setpoint_external.target_component == 0)) {
+	if ((mavlink_system.sysid == set_position_target_local_ned.target_system ||
+				set_position_target_local_ned.target_system == 0) &&
+			(mavlink_system.compid == set_position_target_local_ned.target_component ||
+			 set_position_target_local_ned.target_component == 0)) {
 
 		/* convert mavlink type (local, NED) to uORB offboard control struct */
-		switch (local_ned_position_setpoint_external.coordinate_frame) {
+		switch (set_position_target_local_ned.coordinate_frame) {
 			case MAV_FRAME_LOCAL_NED:
 				offboard_control_sp.mode = OFFBOARD_CONTROL_MODE_DIRECT_LOCAL_NED;
 				break;
@@ -440,16 +400,16 @@
 				/* invalid setpoint, avoid publishing */
 				return;
 		}
-		offboard_control_sp.position[0] = local_ned_position_setpoint_external.x;
-		offboard_control_sp.position[1] = local_ned_position_setpoint_external.y;
-		offboard_control_sp.position[2] = local_ned_position_setpoint_external.z;
-		offboard_control_sp.velocity[0] = local_ned_position_setpoint_external.vx;
-		offboard_control_sp.velocity[1] = local_ned_position_setpoint_external.vy;
-		offboard_control_sp.velocity[2] = local_ned_position_setpoint_external.vz;
-		offboard_control_sp.acceleration[0] = local_ned_position_setpoint_external.afx;
-		offboard_control_sp.acceleration[1] = local_ned_position_setpoint_external.afy;
-		offboard_control_sp.acceleration[2] = local_ned_position_setpoint_external.afz;
-		offboard_control_sp.isForceSetpoint = (bool)(local_ned_position_setpoint_external.type_mask & (1 << 9));
+		offboard_control_sp.position[0] = set_position_target_local_ned.x;
+		offboard_control_sp.position[1] = set_position_target_local_ned.y;
+		offboard_control_sp.position[2] = set_position_target_local_ned.z;
+		offboard_control_sp.velocity[0] = set_position_target_local_ned.vx;
+		offboard_control_sp.velocity[1] = set_position_target_local_ned.vy;
+		offboard_control_sp.velocity[2] = set_position_target_local_ned.vz;
+		offboard_control_sp.acceleration[0] = set_position_target_local_ned.afx;
+		offboard_control_sp.acceleration[1] = set_position_target_local_ned.afy;
+		offboard_control_sp.acceleration[2] = set_position_target_local_ned.afz;
+		offboard_control_sp.isForceSetpoint = (bool)(set_position_target_local_ned.type_mask & (1 << 9));
 
 		/* If we are in force control mode, for now set offboard mode to force control */
 		if (offboard_control_sp.isForceSetpoint) {
@@ -459,7 +419,7 @@
 		/* set ignore flags */
 		for (int i = 0; i < 9; i++) {
 			offboard_control_sp.ignore &=  ~(1 << i);
-			offboard_control_sp.ignore |=  (local_ned_position_setpoint_external.type_mask & (1 << i));
+			offboard_control_sp.ignore |=  (set_position_target_local_ned.type_mask & (1 << i));
 		}
 
 
@@ -545,32 +505,32 @@
 }
 
 void
-MavlinkReceiver::handle_message_attitude_setpoint_external(mavlink_message_t *msg)
-{
-	mavlink_attitude_setpoint_external_t attitude_setpoint_external;
-	mavlink_msg_attitude_setpoint_external_decode(msg, &attitude_setpoint_external);
+MavlinkReceiver::handle_message_set_attitude_target(mavlink_message_t *msg)
+{
+	mavlink_set_attitude_target_t set_attitude_target;
+	mavlink_msg_set_attitude_target_decode(msg, &set_attitude_target);
 
 	struct offboard_control_setpoint_s offboard_control_sp;
 	memset(&offboard_control_sp, 0, sizeof(offboard_control_sp)); //XXX breaks compatibility with multiple setpoints
 
 	/* Only accept messages which are intended for this system */
-	if ((mavlink_system.sysid == attitude_setpoint_external.target_system ||
-				attitude_setpoint_external.target_system == 0) &&
-			(mavlink_system.compid == attitude_setpoint_external.target_component ||
-			 attitude_setpoint_external.target_component == 0)) {
+	if ((mavlink_system.sysid == set_attitude_target.target_system ||
+				set_attitude_target.target_system == 0) &&
+			(mavlink_system.compid == set_attitude_target.target_component ||
+			 set_attitude_target.target_component == 0)) {
 		for (int i = 0; i < 4; i++) {
-			offboard_control_sp.attitude[i] = attitude_setpoint_external.q[i];
-		}
-		offboard_control_sp.attitude_rate[0] = attitude_setpoint_external.body_roll_rate;
-		offboard_control_sp.attitude_rate[1] = attitude_setpoint_external.body_pitch_rate;
-		offboard_control_sp.attitude_rate[2] = attitude_setpoint_external.body_yaw_rate;
+			offboard_control_sp.attitude[i] = set_attitude_target.q[i];
+		}
+		offboard_control_sp.attitude_rate[0] = set_attitude_target.body_roll_rate;
+		offboard_control_sp.attitude_rate[1] = set_attitude_target.body_pitch_rate;
+		offboard_control_sp.attitude_rate[2] = set_attitude_target.body_yaw_rate;
 
 		for (int i = 0; i < 3; i++) {
 			offboard_control_sp.ignore &=  ~(1 << (i + 9));
-			offboard_control_sp.ignore |=  (attitude_setpoint_external.type_mask & (1 << i)) << 9;
+			offboard_control_sp.ignore |=  (set_attitude_target.type_mask & (1 << i)) << 9;
 		}
 		offboard_control_sp.ignore &= ~(1 << 10);
-		offboard_control_sp.ignore |= ((attitude_setpoint_external.type_mask & (1 << 7)) << 3);
+		offboard_control_sp.ignore |= ((set_attitude_target.type_mask & (1 << 7)) << 3);
 
 
 		offboard_control_sp.timestamp = hrt_absolute_time();
@@ -595,14 +555,14 @@
 			if (_control_mode.flag_control_offboard_enabled) {
 
 				/* Publish attitude setpoint if ignore bit is not set */
-				if (!(attitude_setpoint_external.type_mask & (1 << 7))) {
+				if (!(set_attitude_target.type_mask & (1 << 7))) {
 					struct vehicle_attitude_setpoint_s att_sp;
 					att_sp.timestamp = hrt_absolute_time();
-					mavlink_quaternion_to_euler(attitude_setpoint_external.q,
+					mavlink_quaternion_to_euler(set_attitude_target.q,
 							&att_sp.roll_body, &att_sp.pitch_body, &att_sp.yaw_body);
-					att_sp.thrust = attitude_setpoint_external.thrust;
+					att_sp.thrust = set_attitude_target.thrust;
 					att_sp.q_d_valid = true;
-					memcpy(att_sp.q_d, attitude_setpoint_external.q, sizeof(att_sp.q_d));
+					memcpy(att_sp.q_d, set_attitude_target.q, sizeof(att_sp.q_d));
 					if (_att_sp_pub < 0) {
 						_att_sp_pub = orb_advertise(ORB_ID(vehicle_attitude_setpoint), &att_sp);
 					} else {
@@ -612,13 +572,13 @@
 
 				/* Publish attitude rate setpoint if ignore bit are not set */
 				///XXX add support for ignoring individual axes
-				if (!(attitude_setpoint_external.type_mask & (0b111))) {
+				if (!(set_attitude_target.type_mask & (0b111))) {
 					struct vehicle_rates_setpoint_s rates_sp;
 					rates_sp.timestamp = hrt_absolute_time();
-					rates_sp.roll = attitude_setpoint_external.body_roll_rate;
-					rates_sp.pitch = attitude_setpoint_external.body_pitch_rate;
-					rates_sp.yaw = attitude_setpoint_external.body_yaw_rate;
-					rates_sp.thrust = attitude_setpoint_external.thrust;
+					rates_sp.roll = set_attitude_target.body_roll_rate;
+					rates_sp.pitch = set_attitude_target.body_pitch_rate;
+					rates_sp.yaw = set_attitude_target.body_yaw_rate;
+					rates_sp.thrust = set_attitude_target.thrust;
 
 					if (_att_sp_pub < 0) {
 						_rates_sp_pub = orb_advertise(ORB_ID(vehicle_rates_setpoint), &rates_sp);
@@ -631,10 +591,7 @@
 		}
 	}
 }
-
-void
-=======
->>>>>>> 5abdacc9
+void
 MavlinkReceiver::handle_message_radio_status(mavlink_message_t *msg)
 {
 	/* telemetry status supported only on first TELEMETRY_STATUS_ORB_ID_NUM mavlink channels */
