--- conflicted
+++ resolved
@@ -39,8 +39,6 @@
 
 #include "fixedwing.hpp"
 
-#if 0
-
 namespace control
 {
 
@@ -157,13 +155,8 @@
 	for (unsigned i = 4; i < NUM_ACTUATOR_CONTROLS; i++)
 		_actuators.control[i] = 0.0f;
 
-#warning this if is incomplete, should be based on flags
 	// only update guidance in auto mode
-<<<<<<< HEAD
-	if (_status.navigation_state == NAVIGATION_STATE_AUTO_MISSION) {
-=======
 	if (_status.navigation_state == NAVIGATION_STATE_AUTO_MISSION) {	// TODO use vehicle_control_mode here?
->>>>>>> f96bb824
 		// update guidance
 		_guide.update(_pos, _att, _posCmd.current, _lastPosCmd.current);
 	}
@@ -172,14 +165,9 @@
 	// once the system switches from manual or auto to stabilized
 	// the setpoint should update to loitering around this position
 
-#warning should be base on flags
 	// handle autopilot modes
 	if (_status.navigation_state == NAVIGATION_STATE_AUTO_MISSION ||
-<<<<<<< HEAD
-		_status.navigation_state == NAVIGATION_STATE_SEATBELT) {
-=======
 	    _status.navigation_state == NAVIGATION_STATE_STABILIZE) {	// TODO use vehicle_control_mode here?
->>>>>>> f96bb824
 
 		// update guidance
 		_guide.update(_pos, _att, _posCmd.current, _lastPosCmd.current);
@@ -231,83 +219,6 @@
 		// This is not a hack, but a design choice.
 
 		/* do not limit in HIL */
-<<<<<<< HEAD
-#warning fix this
-		// if (!_status.flag_hil_enabled) {
-		// 	/* limit to value of manual throttle */
-		// 	_actuators.control[CH_THR] = (_actuators.control[CH_THR] < _manual.throttle) ?
-		// 				     _actuators.control[CH_THR] : _manual.throttle;
-		// }
-
-	} else if (_status.navigation_state == NAVIGATION_STATE_MANUAL) {
-
-#warning fix here too
-//		if (_status.manual_control_mode == VEHICLE_MANUAL_CONTROL_MODE_DIRECT) {
-//			_actuators.control[CH_AIL] = _manual.roll;
-//			_actuators.control[CH_ELV] = _manual.pitch;
-//			_actuators.control[CH_RDR] = _manual.yaw;
-//			_actuators.control[CH_THR] = _manual.throttle;
-//
-//		} else if (_status.manual_control_mode == VEHICLE_MANUAL_CONTROL_MODE_SAS) {
-
-			// calculate velocity, XXX should be airspeed, but using ground speed for now
-			// for the purpose of control we will limit the velocity feedback between
-			// the min/max velocity
-			float v = _vLimit.update(sqrtf(
-						_pos.vx * _pos.vx +
-						_pos.vy * _pos.vy +
-						_pos.vz * _pos.vz));
-
-			// pitch channel -> rate of climb
-			// TODO, might want to put a gain on this, otherwise commanding
-			// from +1 -> -1 m/s for rate of climb
-			//float dThrottle = _cr2Thr.update(
-			//_crMax.get()*_manual.pitch - _pos.vz);
-
-			// roll channel -> bank angle
-			float phiCmd = _phiLimit.update(_manual.roll * _phiLimit.getMax());
-			float pCmd = _phi2P.update(phiCmd - _att.roll);
-
-			// throttle channel -> velocity
-			// negative sign because nose over to increase speed
-			float vCmd = _vLimit.update(_manual.throttle *
-					(_vLimit.getMax() - _vLimit.getMin()) +
-					_vLimit.getMin());
-			float thetaCmd = _theLimit.update(-_v2Theta.update(vCmd - v));
-			float qCmd = _theta2Q.update(thetaCmd - _att.pitch);
-
-			// yaw rate cmd
-			float rCmd = 0;
-
-			// stabilization
-			_stabilization.update(pCmd, qCmd, rCmd,
-					      _att.rollspeed, _att.pitchspeed, _att.yawspeed);
-
-			// output
-			_actuators.control[CH_AIL] = _stabilization.getAileron() + _trimAil.get();
-			_actuators.control[CH_ELV] = _stabilization.getElevator() + _trimElv.get();
-			_actuators.control[CH_RDR] = _stabilization.getRudder() + _trimRdr.get();
-
-			// currently using manual throttle
-			// XXX if you enable this watch out, vz might be very noisy
-			//_actuators.control[CH_THR] = dThrottle + _trimThr.get();
-			_actuators.control[CH_THR] = _manual.throttle;
-
-			// XXX limit throttle to manual setting (safety) for now.
-			// If it turns out to be confusing, it can be removed later once
-			// a first binary release can be targeted.
-			// This is not a hack, but a design choice.
-
-			/* do not limit in HIL */
-#warning fix this
-			// if (!_status.flag_hil_enabled) {
-			// 	/* limit to value of manual throttle */
-			// 	_actuators.control[CH_THR] = (_actuators.control[CH_THR] < _manual.throttle) ?
-			// 				     _actuators.control[CH_THR] : _manual.throttle;
-			// }
-#warning fix this
-//		}
-=======
 		if (_status.hil_state != HIL_STATE_ON) {
 			/* limit to value of manual throttle */
 			_actuators.control[CH_THR] = (_actuators.control[CH_THR] < _manual.throttle) ?
@@ -333,7 +244,6 @@
 		// from +1 -> -1 m/s for rate of climb
 		//float dThrottle = _cr2Thr.update(
 		//_crMax.get()*_manual.pitch - _pos.vz);
->>>>>>> f96bb824
 
 		// roll channel -> bank angle
 		float phiCmd = _phiLimit.update(_manual.roll * _phiLimit.getMax());
@@ -405,5 +315,3 @@
 } // namespace fixedwing
 
 } // namespace control
-
-#endif