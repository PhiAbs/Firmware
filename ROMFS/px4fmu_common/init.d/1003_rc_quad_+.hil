--- conflicted
+++ resolved
@@ -5,50 +5,6 @@
 # Maintainers: Anton Babushkin <anton.babushkin@me.com>
 #
 
-<<<<<<< HEAD
-# Create a fake HIL /dev/pwm_output interface
-hil mode_pwm
-
-#
-# Force some key parameters to sane values
-# MAV_TYPE     1 = fixed wing, 2 = quadrotor, 13 = hexarotor
-#              see https://pixhawk.ethz.ch/mavlink/
-#
-param set MAV_TYPE 2
-
-fmu mode_serial
-echo "FMU started"
-
-#
-# Start the sensors (depends on orb, px4io)
-#
-sh /etc/init.d/rc.sensors
-
-#
-# Start the attitude estimator (depends on orb)
-#
-attitude_estimator_ekf start
- 
-#
-# Load mixer and start controllers (depends on px4io)
-#
-mixer load /dev/pwm_output /etc/mixers/FMU_quad_+.mix
-
-#
-# Start position estimator
-#
-position_estimator_inav start
-
-#
-# Start attitude control
-#
-mc_att_control_vector start
-
-#
-# Start position control
-#
-mc_pos_control start
-=======
 if [ $DO_AUTOCONFIG == yes ]
 then
 	#
@@ -85,7 +41,6 @@
 fi
 
 set HIL yes
->>>>>>> a8d362de
 
 set VEHICLE_TYPE mc
 set MIXER FMU_quad_+